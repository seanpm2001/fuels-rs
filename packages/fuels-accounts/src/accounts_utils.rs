use fuel_tx::{Output, Receipt};
use fuel_types::Nonce;
use fuels_core::{
    constants::BASE_ASSET_ID,
    types::{
        bech32::Bech32Address,
        errors::{error, error_transaction, Error, Result},
        input::Input,
        transaction_builders::TransactionBuilder,
    },
};

use crate::provider::Provider;

pub fn extract_message_nonce(receipts: &[Receipt]) -> Option<Nonce> {
    receipts.iter().find_map(|m| m.nonce()).copied()
}

pub async fn calculate_missing_base_amount(
    tb: &impl TransactionBuilder,
    used_base_amount: u64,
    provider: &Provider,
) -> Result<u64> {
    let transaction_fee = tb
        .fee_checked_from_tx(provider)
        .await?
        .ok_or(error_transaction!(
            Other,
            "error calculating `TransactionFee`"
        ))?;

    let available_amount = available_base_amount(tb);

    let total_used = transaction_fee.max_fee() + used_base_amount;
    let missing_amount = if total_used > available_amount {
        total_used - available_amount
    } else if !is_consuming_utxos(tb) {
        // A tx needs to have at least 1 spendable input
        // Enforce a minimum required amount on the base asset if no other inputs are present
        1
    } else {
        0
    };

    Ok(missing_amount)
}

fn available_base_amount(tb: &impl TransactionBuilder) -> u64 {
    tb.inputs()
        .iter()
        .filter_map(|input| match (input.amount(), input.asset_id()) {
            (Some(amount), Some(asset_id)) if asset_id == BASE_ASSET_ID => Some(amount),
            _ => None,
        })
        .sum()
}

fn is_consuming_utxos(tb: &impl TransactionBuilder) -> bool {
    tb.inputs()
        .iter()
        .any(|input| !matches!(input, Input::Contract { .. }))
}

pub fn adjust_inputs_outputs(
    tb: &mut impl TransactionBuilder,
    new_base_inputs: impl IntoIterator<Item = Input>,
    address: &Bech32Address,
) {
    tb.inputs_mut().extend(new_base_inputs);

    let is_base_change_present = tb.outputs().iter().any(|output| {
        matches!(output , Output::Change { asset_id , .. }
                                        if asset_id == & BASE_ASSET_ID)
    });

    if !is_base_change_present {
        tb.outputs_mut()
            .push(Output::change(address.into(), 0, BASE_ASSET_ID));
    }
}

<<<<<<< HEAD
#[cfg(feature = "coin-cache")]
pub async fn split_dependable_output(
    tb: &mut impl TransactionBuilder,
    used_base_amount: u64,
    address: &Bech32Address,
    provider: &Provider,
) -> Result<(u8, u64)> {
    let transaction_fee = tb
        .fee_checked_from_tx(provider)
        .await?
        .ok_or(error!(InvalidData, "Error calculating TransactionFee"))?;

    let available_amount = available_base_amount(tb);
    let remaining_amount = available_amount - used_base_amount - transaction_fee.max_fee();

    if remaining_amount == 0 {
        return Err(error!(
            InvalidData,
            "No unused amount left to split into a dependable output"
        ));
    }

    let outputs_len = tb.outputs().len();
    let index = outputs_len - 1;
    tb.outputs_mut().insert(
        index,
        Output::Coin {
            to: address.into(),
            amount: remaining_amount,
            asset_id: BASE_ASSET_ID,
        },
    );
    Ok((index as u8, remaining_amount))
=======
pub(crate) fn try_provider_error() -> Error {
    error!(
        Other,
        "no provider available. Make sure to use `set_provider`"
    )
>>>>>>> b9cb6eda
}<|MERGE_RESOLUTION|>--- conflicted
+++ resolved
@@ -79,7 +79,6 @@
     }
 }
 
-<<<<<<< HEAD
 #[cfg(feature = "coin-cache")]
 pub async fn split_dependable_output(
     tb: &mut impl TransactionBuilder,
@@ -113,11 +112,11 @@
         },
     );
     Ok((index as u8, remaining_amount))
-=======
+}
+
 pub(crate) fn try_provider_error() -> Error {
     error!(
         Other,
         "no provider available. Make sure to use `set_provider`"
     )
->>>>>>> b9cb6eda
 }